--- conflicted
+++ resolved
@@ -273,21 +273,13 @@
 
 **Working Directory** (Required):
 - Set `working_directory` parameter when calling `deliberate` tool
-<<<<<<< HEAD
-- Tools resolve relative paths from this directory
-=======
 - Tools resolve relative paths from this directory and block paths outside it
->>>>>>> 3530abdf
 - Example: `working_directory: process.cwd()` in JavaScript MCP clients
 
 **Tool Security** (`deliberation.tool_security`):
 - `exclude_patterns`: Block access to sensitive directories (default: `transcripts/`, `.git/`, `node_modules/`)
 - `max_file_size_bytes`: File size limit for `read_file` (default: 1MB)
-<<<<<<< HEAD
-- `command_whitelist`: Safe commands for `run_command` (ls, grep, find, cat, head, tail)
-=======
 - `run_command` is restricted to a safe allowlist and blocks mutating flags/subcommands (e.g., `git checkout`, `find -exec`, `find -delete`)
->>>>>>> 3530abdf
 
 **File Tree** (`deliberation.file_tree`):
 - `enabled`: Inject repository structure into Round 1 prompts (default: true)
