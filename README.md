--- conflicted
+++ resolved
@@ -76,7 +76,41 @@
 2. **Configure** – set up your MCP client using the `.mcp.json` example in [Configure in Claude Code](#configure-in-claude-code).
 3. **Run** – start the server with `python server.py` and trigger the `deliberate` tool using the examples in [Usage](#usage).
 
-<<<<<<< HEAD
+# 2. Add to Claude Code MCP config
+# Create .mcp.json in project root:
+cat > .mcp.json << 'EOF'
+{
+  "mcpServers": {
+    "ai-counsel": {
+      "type": "stdio",
+      "command": ".venv/bin/python",
+      "args": ["server.py"],
+      "env": {}
+    }
+  }
+}
+EOF
+
+# 3. Use the deliberate tool!
+# In Claude Code, simply ask:
+# "Use the deliberate tool to answer: Should we use microservices or monolith?"
+```
+
+**Try a Deliberation:**
+
+```javascript
+// Mix local + cloud models, zero API costs for local models
+mcp__ai-counsel__deliberate({
+  question: "Should we add unit tests to new features?",
+  participants: [
+    {cli: "ollama", model: "llama2"},           // Local
+    {cli: "lmstudio", model: "mistral"},        // Local
+    {cli: "claude", model: "sonnet"}            // Cloud
+  ],
+  mode: "quick"
+})
+```
+
 > **⚠️ Model Size Matters for Deliberations**
 >
 > **Recommended**: Use 7B-8B+ parameter models (Llama-3-8B, Mistral-7B, Qwen-2.5-7B) for reliable structured output and vote formatting.
@@ -85,9 +119,8 @@
 
 **Available Models**: `claude` (sonnet, opus, haiku), `codex` (gpt-5-codex), `droid`, `gemini`, HTTP adapters (ollama, lmstudio, openrouter).
 See [CLI Model Reference](docs/CLI_MODEL_REFERENCE.md) for complete details.
-=======
+
 For model choices and picker workflow, see [Model Registry & Picker](docs/model-registry-and-picker.md).
->>>>>>> b2170b93
 
 ## Installation
 
