"""CLI and HTTP adapter factory and exports."""
<<<<<<< HEAD
from typing import Type, Union
=======
import logging
import shutil
from typing import Optional, Type, Union
>>>>>>> 3530abdf

from adapters.base import BaseCLIAdapter
from adapters.base_http import BaseHTTPAdapter
from adapters.claude import ClaudeAdapter
from adapters.codex import CodexAdapter
from adapters.droid import DroidAdapter
from adapters.gemini import GeminiAdapter
from adapters.llamacpp import LlamaCppAdapter
from adapters.lmstudio import LMStudioAdapter
from adapters.ollama import OllamaAdapter
<<<<<<< HEAD
from adapters.openrouter import NebiusAdapter, OpenRouterAdapter
from models.config import CLIAdapterConfig, CLIToolConfig, HTTPAdapterConfig


def create_adapter(
    name: str, config: Union[CLIToolConfig, CLIAdapterConfig, HTTPAdapterConfig]
) -> Union[BaseCLIAdapter, BaseHTTPAdapter]:
    """
    Factory function to create appropriate adapter (CLI or HTTP).

    Args:
        name: Adapter name (e.g., 'claude', 'ollama')
        config: Adapter configuration (CLI or HTTP)

    Returns:
=======
from adapters.openai import OpenAIAdapter
from adapters.openrouter import NebiusAdapter, OpenRouterAdapter
from models.config import CLIAdapterConfig, CLIToolConfig, HTTPAdapterConfig, OpenAIAdapterConfig

logger = logging.getLogger(__name__)

# Cache for CLI availability checks (command -> is_available)
_cli_availability_cache: dict[str, bool] = {}


def is_cli_available(command: str) -> bool:
    """
    Check if a CLI command is available on the system.

    Uses shutil.which() to check if the command exists in PATH.
    Results are cached for performance.

    Args:
        command: The CLI command to check (e.g., 'claude', 'codex')

    Returns:
        True if command is available, False otherwise
    """
    if command in _cli_availability_cache:
        return _cli_availability_cache[command]

    is_available = shutil.which(command) is not None
    _cli_availability_cache[command] = is_available

    if not is_available:
        logger.info(f"CLI '{command}' not found in PATH")
    else:
        logger.debug(f"CLI '{command}' found: {shutil.which(command)}")

    return is_available


def clear_cli_cache() -> None:
    """Clear the CLI availability cache. Useful for testing."""
    _cli_availability_cache.clear()


# Mapping from CLI adapter names to their OpenRouter model equivalents.
# These are used as fallbacks when the CLI tool is not installed.
# Format: cli_name -> default OpenRouter model ID
CLI_TO_OPENROUTER_FALLBACK: dict[str, str] = {
    "claude": "anthropic/claude-sonnet-4",
    "codex": "openai/gpt-4o",
    "droid": "anthropic/claude-3.5-sonnet",
    "gemini": "google/gemini-2.0-flash-001",
    # llamacpp is local-only, no sensible fallback
}


def get_openrouter_fallback_config(
    cli_name: str,
    original_timeout: int = 30,
) -> Optional[HTTPAdapterConfig]:
    """
    Get OpenRouter HTTP adapter config as fallback for an unavailable CLI.

    Args:
        cli_name: Name of the CLI adapter that's not available
        original_timeout: Timeout from original config to preserve

    Returns:
        HTTPAdapterConfig for OpenRouter if fallback exists, None otherwise
    """
    import os

    if cli_name not in CLI_TO_OPENROUTER_FALLBACK:
        logger.warning(
            f"No OpenRouter fallback available for CLI '{cli_name}'"
        )
        return None

    # Check if OpenRouter API key is available
    api_key = os.getenv("OPENROUTER_API_KEY")
    if not api_key:
        logger.warning(
            f"Cannot use OpenRouter fallback for '{cli_name}': "
            "OPENROUTER_API_KEY environment variable not set"
        )
        return None

    return HTTPAdapterConfig(
        type="http",
        base_url="https://openrouter.ai/api/v1",
        api_key=api_key,
        timeout=original_timeout,
        max_retries=2,
    )


def create_adapter(
    name: str, config: Union[CLIToolConfig, CLIAdapterConfig, HTTPAdapterConfig]
) -> Union[BaseCLIAdapter, BaseHTTPAdapter]:
    """
    Factory function to create appropriate adapter (CLI or HTTP).

    Args:
        name: Adapter name (e.g., 'claude', 'ollama')
        config: Adapter configuration (CLI or HTTP)

    Returns:
>>>>>>> 3530abdf
        Appropriate adapter instance (CLI or HTTP)

    Raises:
        ValueError: If adapter is not supported
        TypeError: If config type doesn't match adapter type
    """
    # Registry of CLI adapters
    cli_adapters: dict[str, Type[BaseCLIAdapter]] = {
        "claude": ClaudeAdapter,
        "codex": CodexAdapter,
        "droid": DroidAdapter,
        "gemini": GeminiAdapter,
        "llamacpp": LlamaCppAdapter,
    }

    # Registry of HTTP adapters
    http_adapters: dict[str, Type[BaseHTTPAdapter]] = {
        "ollama": OllamaAdapter,
        "lmstudio": LMStudioAdapter,
        "openrouter": OpenRouterAdapter,
        "nebius": NebiusAdapter,
<<<<<<< HEAD
=======
        "openai": OpenAIAdapter,
        "nvmdapi": OpenAIAdapter,
        "nvmdapicli": OpenAIAdapter,
>>>>>>> 3530abdf
    }

    # Handle legacy CLIToolConfig (backward compatibility)
    if isinstance(config, CLIToolConfig):
        if name in cli_adapters:
            return cli_adapters[name](
                command=config.command,
                args=config.args,
                timeout=config.timeout,
<<<<<<< HEAD
                default_reasoning_effort=getattr(config, "default_reasoning_effort", None),
=======
                default_reasoning_effort=getattr(
                    config, "default_reasoning_effort", None
                ),
>>>>>>> 3530abdf
            )
        else:
            raise ValueError(
                f"Unsupported CLI tool: '{name}'. "
                f"Supported tools: {', '.join(cli_adapters.keys())}"
            )

    # Handle new typed configs
    if isinstance(config, CLIAdapterConfig):
        if name not in cli_adapters:
            raise ValueError(
                f"Unknown CLI adapter: '{name}'. "
                f"Supported CLI adapters: {', '.join(cli_adapters.keys())}"
            )

        return cli_adapters[name](
            command=config.command,
            args=config.args,
            timeout=config.timeout,
<<<<<<< HEAD
            activity_timeout=config.activity_timeout,
=======
>>>>>>> 3530abdf
            default_reasoning_effort=config.default_reasoning_effort,
        )

    elif isinstance(config, HTTPAdapterConfig):
        if name not in http_adapters:
            raise ValueError(
                f"Unknown HTTP adapter: '{name}'. "
                f"Supported HTTP adapters: {', '.join(http_adapters.keys())} "
                f"(Note: HTTP adapters are being added in phases)"
            )

<<<<<<< HEAD
=======
        # Special handling for OpenAI adapter with extended config
        if name == "openai" and isinstance(config, OpenAIAdapterConfig):
            return OpenAIAdapter(
                base_url=config.base_url,
                timeout=config.timeout,
                max_retries=config.max_retries,
                api_key=config.api_key,
                headers=config.headers,
                responses_api_prefixes=config.responses_api_prefixes,
                max_output_tokens=config.max_output_tokens,
                max_completion_tokens=config.max_completion_tokens,
            )

>>>>>>> 3530abdf
        return http_adapters[name](
            base_url=config.base_url,
            timeout=config.timeout,
            max_retries=config.max_retries,
            api_key=config.api_key,
            headers=config.headers,
        )

    else:
        raise TypeError(
            f"Invalid config type: {type(config)}. "
            f"Expected CLIToolConfig, CLIAdapterConfig, or HTTPAdapterConfig"
        )


<<<<<<< HEAD
=======
def create_adapter_with_fallback(
    name: str,
    config: Union[CLIToolConfig, CLIAdapterConfig, HTTPAdapterConfig],
    check_cli_availability: bool = True,
) -> tuple[Union[BaseCLIAdapter, BaseHTTPAdapter], Optional[str]]:
    """
    Create adapter with automatic fallback to OpenRouter when CLI is unavailable.

    This function checks if CLI tools are installed before creating CLI adapters.
    If a CLI tool is not found, it automatically falls back to OpenRouter using
    an equivalent model.

    Args:
        name: Adapter name (e.g., 'claude', 'codex')
        config: Adapter configuration
        check_cli_availability: Whether to check CLI availability (default: True).
            Set to False to skip availability check.

    Returns:
        Tuple of (adapter, fallback_model) where:
        - adapter: The created adapter instance
        - fallback_model: OpenRouter model ID if fallback was used, None otherwise

    Raises:
        ValueError: If adapter is not supported and no fallback is available
        RuntimeError: If fallback is needed but OPENROUTER_API_KEY is not set

    Example:
        adapter, fallback = create_adapter_with_fallback("claude", config)
        if fallback:
            print(f"Using OpenRouter fallback: {fallback}")
    """
    # HTTP adapters don't need fallback checking
    if isinstance(config, HTTPAdapterConfig):
        return create_adapter(name, config), None

    # For CLI configs, check if the CLI tool is available
    if check_cli_availability and isinstance(config, (CLIToolConfig, CLIAdapterConfig)):
        command = config.command
        if not is_cli_available(command):
            logger.warning(
                f"CLI '{command}' (adapter: {name}) not installed, "
                f"attempting OpenRouter fallback"
            )

            # Try to get OpenRouter fallback config
            fallback_config = get_openrouter_fallback_config(
                name, original_timeout=config.timeout
            )

            if fallback_config is None:
                raise RuntimeError(
                    f"CLI '{command}' not installed and no fallback available. "
                    f"Install the CLI tool or set OPENROUTER_API_KEY for fallback."
                )

            # Get the fallback model ID
            fallback_model = CLI_TO_OPENROUTER_FALLBACK[name]

            logger.info(
                f"Using OpenRouter fallback for '{name}': {fallback_model}"
            )

            # Create OpenRouter adapter with fallback
            adapter = OpenRouterAdapter(
                base_url=fallback_config.base_url,
                timeout=fallback_config.timeout,
                max_retries=fallback_config.max_retries,
                api_key=fallback_config.api_key,
            )
            return adapter, fallback_model

    # CLI is available or check is disabled, create normally
    return create_adapter(name, config), None


def get_cli_status() -> dict[str, dict[str, Union[bool, Optional[str]]]]:
    """
    Get availability status for all known CLI tools.

    Returns:
        Dictionary mapping CLI names to their status:
        {
            "claude": {"available": True, "path": "/usr/local/bin/claude"},
            "codex": {"available": False, "path": None, "fallback": "openai/gpt-4o"},
            ...
        }
    """
    cli_commands = {
        "claude": "claude",
        "codex": "codex",
        "droid": "droid",
        "gemini": "gemini",
        "llamacpp": "llama-cli",  # Common llama.cpp binary name
    }

    status = {}
    for name, command in cli_commands.items():
        path = shutil.which(command)
        status[name] = {
            "available": path is not None,
            "path": path,
            "fallback": CLI_TO_OPENROUTER_FALLBACK.get(name),
        }

    return status


>>>>>>> 3530abdf
__all__ = [
    "BaseCLIAdapter",
    "BaseHTTPAdapter",
    "ClaudeAdapter",
    "CodexAdapter",
    "DroidAdapter",
    "GeminiAdapter",
    "LlamaCppAdapter",
    "LMStudioAdapter",
    "NebiusAdapter",
    "OllamaAdapter",
<<<<<<< HEAD
    "create_adapter",
=======
    "OpenAIAdapter",
    "OpenRouterAdapter",
    "create_adapter",
    "create_adapter_with_fallback",
    "is_cli_available",
    "clear_cli_cache",
    "get_cli_status",
    "get_openrouter_fallback_config",
    "CLI_TO_OPENROUTER_FALLBACK",
>>>>>>> 3530abdf
]<|MERGE_RESOLUTION|>--- conflicted
+++ resolved
@@ -1,11 +1,7 @@
 """CLI and HTTP adapter factory and exports."""
-<<<<<<< HEAD
-from typing import Type, Union
-=======
 import logging
 import shutil
 from typing import Optional, Type, Union
->>>>>>> 3530abdf
 
 from adapters.base import BaseCLIAdapter
 from adapters.base_http import BaseHTTPAdapter
@@ -16,23 +12,6 @@
 from adapters.llamacpp import LlamaCppAdapter
 from adapters.lmstudio import LMStudioAdapter
 from adapters.ollama import OllamaAdapter
-<<<<<<< HEAD
-from adapters.openrouter import NebiusAdapter, OpenRouterAdapter
-from models.config import CLIAdapterConfig, CLIToolConfig, HTTPAdapterConfig
-
-
-def create_adapter(
-    name: str, config: Union[CLIToolConfig, CLIAdapterConfig, HTTPAdapterConfig]
-) -> Union[BaseCLIAdapter, BaseHTTPAdapter]:
-    """
-    Factory function to create appropriate adapter (CLI or HTTP).
-
-    Args:
-        name: Adapter name (e.g., 'claude', 'ollama')
-        config: Adapter configuration (CLI or HTTP)
-
-    Returns:
-=======
 from adapters.openai import OpenAIAdapter
 from adapters.openrouter import NebiusAdapter, OpenRouterAdapter
 from models.config import CLIAdapterConfig, CLIToolConfig, HTTPAdapterConfig, OpenAIAdapterConfig
@@ -138,7 +117,6 @@
         config: Adapter configuration (CLI or HTTP)
 
     Returns:
->>>>>>> 3530abdf
         Appropriate adapter instance (CLI or HTTP)
 
     Raises:
@@ -160,12 +138,9 @@
         "lmstudio": LMStudioAdapter,
         "openrouter": OpenRouterAdapter,
         "nebius": NebiusAdapter,
-<<<<<<< HEAD
-=======
         "openai": OpenAIAdapter,
         "nvmdapi": OpenAIAdapter,
         "nvmdapicli": OpenAIAdapter,
->>>>>>> 3530abdf
     }
 
     # Handle legacy CLIToolConfig (backward compatibility)
@@ -175,13 +150,9 @@
                 command=config.command,
                 args=config.args,
                 timeout=config.timeout,
-<<<<<<< HEAD
-                default_reasoning_effort=getattr(config, "default_reasoning_effort", None),
-=======
                 default_reasoning_effort=getattr(
                     config, "default_reasoning_effort", None
                 ),
->>>>>>> 3530abdf
             )
         else:
             raise ValueError(
@@ -201,10 +172,6 @@
             command=config.command,
             args=config.args,
             timeout=config.timeout,
-<<<<<<< HEAD
-            activity_timeout=config.activity_timeout,
-=======
->>>>>>> 3530abdf
             default_reasoning_effort=config.default_reasoning_effort,
         )
 
@@ -216,8 +183,6 @@
                 f"(Note: HTTP adapters are being added in phases)"
             )
 
-<<<<<<< HEAD
-=======
         # Special handling for OpenAI adapter with extended config
         if name == "openai" and isinstance(config, OpenAIAdapterConfig):
             return OpenAIAdapter(
@@ -231,7 +196,6 @@
                 max_completion_tokens=config.max_completion_tokens,
             )
 
->>>>>>> 3530abdf
         return http_adapters[name](
             base_url=config.base_url,
             timeout=config.timeout,
@@ -247,8 +211,6 @@
         )
 
 
-<<<<<<< HEAD
-=======
 def create_adapter_with_fallback(
     name: str,
     config: Union[CLIToolConfig, CLIAdapterConfig, HTTPAdapterConfig],
@@ -357,7 +319,6 @@
     return status
 
 
->>>>>>> 3530abdf
 __all__ = [
     "BaseCLIAdapter",
     "BaseHTTPAdapter",
@@ -369,9 +330,6 @@
     "LMStudioAdapter",
     "NebiusAdapter",
     "OllamaAdapter",
-<<<<<<< HEAD
-    "create_adapter",
-=======
     "OpenAIAdapter",
     "OpenRouterAdapter",
     "create_adapter",
@@ -381,5 +339,4 @@
     "get_cli_status",
     "get_openrouter_fallback_config",
     "CLI_TO_OPENROUTER_FALLBACK",
->>>>>>> 3530abdf
 ]