--- conflicted
+++ resolved
@@ -175,14 +175,8 @@
         body_str = json.dumps(body, default=str)
 
         # Enhanced progress logging
-<<<<<<< HEAD
-        progress_logger.info(f"🚀 HTTP REQUEST START | Model: {model} | URL: {full_url}")
-        progress_logger.debug(f"   API Key present: {bool(self.api_key)}")
-        progress_logger.debug(f"   API Key preview: {self.api_key[:20] if self.api_key else 'None'}...")
-=======
         progress_logger.info(f"[START] HTTP REQUEST | Model: {model} | URL: {full_url}")
         progress_logger.debug(f"   API Key present: {bool(self.api_key)}")
->>>>>>> ed59fa20
         progress_logger.debug(f"   Prompt length: {len(full_prompt)} chars")
         progress_logger.debug(f"   Body size: {len(body_str)} bytes")
         progress_logger.debug(f"   Headers: {list(headers.keys())}")
@@ -196,30 +190,18 @@
                 url=full_url, headers=headers, body=body
             )
             elapsed = (datetime.now() - start_time).total_seconds()
-<<<<<<< HEAD
-            progress_logger.info(f"✅ HTTP REQUEST SUCCESS | Model: {model} | Time: {elapsed:.2f}s")
-=======
             progress_logger.info(f"[SUCCESS] HTTP REQUEST | Model: {model} | Time: {elapsed:.2f}s")
->>>>>>> ed59fa20
             progress_logger.debug(f"   Response keys: {list(response_json.keys()) if isinstance(response_json, dict) else 'N/A'}")
             return self.parse_response(response_json)
 
         except asyncio.TimeoutError:
             elapsed = (datetime.now() - start_time).total_seconds()
-<<<<<<< HEAD
-            progress_logger.error(f"⏱️ HTTP REQUEST TIMEOUT | Model: {model} | Time: {elapsed:.2f}s")
-=======
             progress_logger.error(f"[TIMEOUT] HTTP REQUEST | Model: {model} | Time: {elapsed:.2f}s")
->>>>>>> ed59fa20
             raise TimeoutError(f"HTTP request timed out after {self.timeout}s")
 
         except Exception as e:
             elapsed = (datetime.now() - start_time).total_seconds()
-<<<<<<< HEAD
-            progress_logger.error(f"❌ HTTP REQUEST FAILED | Model: {model} | Time: {elapsed:.2f}s | Error: {type(e).__name__}: {str(e)[:200]}")
-=======
             progress_logger.error(f"[ERROR] HTTP REQUEST FAILED | Model: {model} | Time: {elapsed:.2f}s | Error: {type(e).__name__}: {str(e)[:200]}")
->>>>>>> ed59fa20
             raise
 
     async def _execute_request_with_retry(
@@ -257,34 +239,20 @@
         )
         async def _make_request():
             async with httpx.AsyncClient(timeout=self.timeout) as client:
-<<<<<<< HEAD
-                progress_logger.debug(f"   📡 Making POST request to {url}")
-                response = await client.post(url, headers=headers, json=body)
-                progress_logger.debug(f"   📥 Response status: {response.status_code}")
-=======
                 progress_logger.debug(f"   [POST] Making request to {url}")
                 response = await client.post(url, headers=headers, json=body)
                 progress_logger.debug(f"   [RESPONSE] Status: {response.status_code}")
->>>>>>> ed59fa20
 
                 # Log error response body for 4xx errors (helps debugging)
                 if 400 <= response.status_code < 500:
                     try:
                         error_body = response.json()
                         progress_logger.error(
-<<<<<<< HEAD
-                            f"   ❌ HTTP {response.status_code} error: {json.dumps(error_body, indent=2)}"
-                        )
-                    except Exception:
-                        progress_logger.error(
-                            f"   ❌ HTTP {response.status_code} error body: {response.text[:500]}"
-=======
                             f"   [HTTP_ERROR] {response.status_code}: {json.dumps(error_body, indent=2)}"
                         )
                     except Exception:
                         progress_logger.error(
                             f"   [HTTP_ERROR] {response.status_code} body: {response.text[:500]}"
->>>>>>> ed59fa20
                         )
 
                 response.raise_for_status()  # Raise for 4xx/5xx
