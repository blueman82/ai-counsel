--- conflicted
+++ resolved
@@ -53,20 +53,6 @@
         ]
 
         for execution in result.tool_executions:
-<<<<<<< HEAD
-            lines.extend([
-                f"### {execution.request.name} (Round {execution.round_number})",
-                "",
-                f"**Requested by:** {execution.requested_by}",
-                f"**Timestamp:** {execution.timestamp}",
-                "",
-                "**Arguments:**",
-                "```json",
-                str(execution.request.arguments),
-                "```",
-                "",
-            ])
-=======
             lines.extend(
                 [
                     f"### {execution.request.name} (Round {execution.round_number})",
@@ -81,7 +67,6 @@
                     "",
                 ]
             )
->>>>>>> 3530abdf
 
             if execution.result.success:
                 # Truncate long outputs
@@ -89,24 +74,6 @@
                 if output and len(output) > 2000:
                     output = output[:2000] + "\n... (truncated)"
 
-<<<<<<< HEAD
-                lines.extend([
-                    f"**Status:** ✅ Success",
-                    "",
-                    "**Output:**",
-                    "```",
-                    output or "(empty)",
-                    "```",
-                    "",
-                ])
-            else:
-                lines.extend([
-                    f"**Status:** ❌ Failed",
-                    "",
-                    f"**Error:** {execution.result.error}",
-                    "",
-                ])
-=======
                 lines.extend(
                     [
                         f"**Status:** ✅ Success",
@@ -127,7 +94,6 @@
                         "",
                     ]
                 )
->>>>>>> 3530abdf
 
         return lines
 
