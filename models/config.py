--- conflicted
+++ resolved
@@ -1,8 +1,5 @@
 """Configuration loading and validation."""
-<<<<<<< HEAD
-=======
-
->>>>>>> 3530abdf
+
 import os
 import re
 import warnings
@@ -21,16 +18,6 @@
     command: str
     args: list[str]
     timeout: int = 60
-<<<<<<< HEAD
-    activity_timeout: int = Field(
-        default=120,
-        description=(
-            "Seconds without new output before considering process hung. "
-            "Timer resets on each output chunk, allowing slow but active processes to complete."
-        ),
-    )
-=======
->>>>>>> 3530abdf
     default_reasoning_effort: Optional[str] = Field(
         default=None,
         description=(
@@ -90,11 +77,6 @@
         return result
 
 
-<<<<<<< HEAD
-# Discriminated union - Pydantic uses 'type' field to determine which model to use
-AdapterConfig = Annotated[
-    Union[CLIAdapterConfig, HTTPAdapterConfig], Field(discriminator="type")
-=======
 class OpenAIAdapterConfig(HTTPAdapterConfig):
     """Configuration for OpenAI HTTP adapter with Responses API support.
 
@@ -135,7 +117,6 @@
 AdapterConfig = Annotated[
     Union[CLIAdapterConfig, HTTPAdapterConfig, OpenAIAdapterConfig],
     Field(discriminator="type"),
->>>>>>> 3530abdf
 ]
 
 
@@ -470,8 +451,6 @@
 
         # Step 4: Return as string (normalized, absolute)
         return str(path)
-<<<<<<< HEAD
-=======
 
 
 class MCPConfig(BaseModel):
@@ -500,7 +479,6 @@
             "If False, raise an error on timeout."
         ),
     )
->>>>>>> 3530abdf
 
 
 class Config(BaseModel):
@@ -522,13 +500,10 @@
     storage: StorageConfig
     deliberation: DeliberationConfig
     decision_graph: Optional[DecisionGraphConfig] = None
-<<<<<<< HEAD
-=======
     mcp: MCPConfig = Field(
         default_factory=MCPConfig,
         description="MCP server configuration including response timeouts",
     )
->>>>>>> 3530abdf
 
     def model_post_init(self, __context):
         """Post-initialization validation."""
@@ -566,15 +541,11 @@
 
     # Load environment variables from .env file in same directory as config
     # This ensures the .env file is found regardless of the current working directory
-<<<<<<< HEAD
-    config_dir = config_path.parent if config_path.parent.exists() else Path(__file__).parent.parent
-=======
     config_dir = (
         config_path.parent
         if config_path.parent.exists()
         else Path(__file__).parent.parent
     )
->>>>>>> 3530abdf
     env_path = config_dir / ".env"
     if env_path.exists():
         load_dotenv(env_path)
