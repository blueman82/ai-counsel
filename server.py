--- conflicted
+++ resolved
@@ -14,10 +14,7 @@
 
 The internal tools are executed by the DeliberationEngine, not the MCP client.
 """
-<<<<<<< HEAD
-=======
-
->>>>>>> 3530abdf
+
 import asyncio
 import json
 import logging
@@ -29,22 +26,14 @@
 from mcp.server.stdio import stdio_server
 from mcp.types import TextContent, Tool
 
-<<<<<<< HEAD
-from adapters import create_adapter
-=======
 from adapters import create_adapter_with_fallback, get_cli_status
->>>>>>> 3530abdf
 from decision_graph.storage import DecisionGraphStorage
 from deliberation.engine import DeliberationEngine
 from deliberation.metrics import get_quality_tracker
 from deliberation.query_engine import QueryEngine
 from models.config import AdapterConfig, CLIToolConfig, load_config
 from models.model_registry import ModelRegistry
-<<<<<<< HEAD
-from models.schema import DeliberateRequest
-=======
 from models.schema import DeliberateRequest, DeliberationResult
->>>>>>> 3530abdf
 
 # Project directory (where server.py is located) - for config and logs
 PROJECT_DIR = Path(__file__).parent.absolute()
@@ -57,11 +46,7 @@
     level=logging.INFO,
     format="%(asctime)s - %(name)s - %(levelname)s - %(message)s",
     handlers=[
-<<<<<<< HEAD
-        logging.FileHandler(log_file),
-=======
         logging.FileHandler(log_file, encoding="utf-8"),
->>>>>>> 3530abdf
         logging.StreamHandler(sys.stderr),  # Explicitly use stderr
     ],
 )
@@ -114,11 +99,6 @@
 
 
 # Load configuration from project directory
-<<<<<<< HEAD
-try:
-    config_path = PROJECT_DIR / "config.yaml"
-    logger.info(f"Loading config from: {config_path}")
-=======
 # Prefer local config if exists, fallback to base config
 try:
     local_config_path = PROJECT_DIR / "config.local.yaml"
@@ -131,7 +111,6 @@
         config_path = base_config_path
         logger.info(f"Loading config from: {config_path}")
 
->>>>>>> 3530abdf
     config = load_config(str(config_path))
     logger.info("Configuration loaded successfully")
 except Exception as e:
@@ -145,10 +124,6 @@
 
 # Create adapters - prefer new 'adapters' section, fallback to legacy 'cli_tools'
 adapters = {}
-<<<<<<< HEAD
-adapter_sources: list[tuple[str, dict[str, CLIToolConfig | AdapterConfig]]] = []
-
-=======
 # Track which adapters are using OpenRouter fallback and their fallback model
 adapter_fallbacks: dict[str, str] = {}  # cli_name -> fallback_model_id
 adapter_sources: list[tuple[str, dict[str, CLIToolConfig | AdapterConfig]]] = []
@@ -167,7 +142,6 @@
         else:
             logger.warning(f"CLI '{cli_name}' not installed, no fallback available")
 
->>>>>>> 3530abdf
 # Try new adapters section first (preferred)
 if hasattr(config, "adapters") and config.adapters:
     adapter_sources.append(("adapters", config.adapters))  # type: ignore[arg-type]
@@ -186,10 +160,6 @@
             continue
 
         try:
-<<<<<<< HEAD
-            adapters[cli_name] = create_adapter(cli_name, cli_config)
-            logger.info(f"Initialized adapter: {cli_name} (from {source_name})")
-=======
             # Use fallback-aware adapter creation
             adapter, fallback_model = create_adapter_with_fallback(cli_name, cli_config)
             adapters[cli_name] = adapter
@@ -204,7 +174,6 @@
         except RuntimeError as e:
             # CLI not available and no fallback possible
             logger.error(f"Failed to create adapter for {cli_name}: {e}")
->>>>>>> 3530abdf
         except Exception as e:
             logger.error(f"Failed to create adapter for {cli_name}: {e}")
 
@@ -223,12 +192,9 @@
     "lmstudio": "LM Studio",
     "openrouter": "OpenRouter",
     "nebius": "Nebius",
-<<<<<<< HEAD
-=======
     "openai": "OpenAI",
     "nvmdapi": "NVMD API",
     "nvmdapicli": "NVMD API CLI",
->>>>>>> 3530abdf
 }
 
 
@@ -262,12 +228,9 @@
         "lmstudio",
         "openrouter",
         "nebius",
-<<<<<<< HEAD
-=======
         "openai",
         "nvmdapi",
         "nvmdapicli",
->>>>>>> 3530abdf
     ]
 
     for cli in all_clis:
@@ -318,7 +281,6 @@
             },
             "model": model_schema,
         }
-<<<<<<< HEAD
 
         # Add reasoning_effort for adapters that support it
         if cli in REASONING_EFFORT_SCHEMA:
@@ -338,27 +300,6 @@
 def _build_set_session_schema() -> dict:
     """Construct schema for the set_session_models tool."""
 
-=======
-
-        # Add reasoning_effort for adapters that support it
-        if cli in REASONING_EFFORT_SCHEMA:
-            properties["reasoning_effort"] = REASONING_EFFORT_SCHEMA[cli]
-
-        variant = {
-            "type": "object",
-            "properties": properties,
-            "required": ["cli"],
-            "additionalProperties": False,
-        }
-        variants.append(variant)
-
-    return variants
-
-
-def _build_set_session_schema() -> dict:
-    """Construct schema for the set_session_models tool."""
-
->>>>>>> 3530abdf
     properties: dict[str, dict] = {}
     for cli, entries in model_registry.list().items():
         any_of = []
@@ -507,7 +448,6 @@
                             "type": "boolean",
                             "default": False,
                             "description": "Find contradictions in decision history instead of searching",
-<<<<<<< HEAD
                         },
                         "decision_id": {
                             "type": "string",
@@ -559,59 +499,6 @@
                         "default": True,
                         "description": "Include analysis of models with quality issues (low vote rate, high truncation)",
                     },
-=======
-                        },
-                        "decision_id": {
-                            "type": "string",
-                            "description": "Trace evolution of a specific decision by ID",
-                        },
-                        "limit": {
-                            "type": "integer",
-                            "default": 5,
-                            "minimum": 1,
-                            "maximum": 20,
-                            "description": "Maximum number of results to return",
-                        },
-                        "threshold": {
-                            "type": "number",
-                            "default": 0.6,
-                            "minimum": 0.0,
-                            "maximum": 1.0,
-                            "description": (
-                                "Minimum similarity score (0.0-1.0) for results. "
-                                "Lower values find more results but may be less relevant. "
-                                "Default: 0.6 (moderate similarity)"
-                            ),
-                        },
-                        "format": {
-                            "type": "string",
-                            "enum": ["summary", "detailed", "json"],
-                            "default": "summary",
-                            "description": "Output format",
-                        },
-                    },
-                },
-            )
-        )
-
-    # Always include quality metrics tool
-    tools.append(
-        Tool(
-            name="get_quality_metrics",
-            description=(
-                "Get response quality metrics for AI models in deliberations. "
-                "Tracks per-model vote success rate, response lengths, truncation frequency, "
-                "and identifies problem models with quality issues."
-            ),
-            inputSchema={
-                "type": "object",
-                "properties": {
-                    "include_problem_models": {
-                        "type": "boolean",
-                        "default": True,
-                        "description": "Include analysis of models with quality issues (low vote rate, high truncation)",
-                    },
->>>>>>> 3530abdf
                     "min_responses": {
                         "type": "integer",
                         "default": 3,
@@ -629,8 +516,6 @@
         )
     )
 
-<<<<<<< HEAD
-=======
     # CLI availability status tool
     tools.append(
         Tool(
@@ -648,7 +533,6 @@
         )
     )
 
->>>>>>> 3530abdf
     return tools
 
 
@@ -674,11 +558,8 @@
         return await handle_query_decisions(arguments)
     if name == "get_quality_metrics":
         return await handle_get_quality_metrics(arguments)
-<<<<<<< HEAD
-=======
     if name == "get_cli_status":
         return await handle_get_cli_status(arguments)
->>>>>>> 3530abdf
     elif name != "deliberate":
         error_msg = f"Unknown tool: {name}"
         logger.error(error_msg)
@@ -700,17 +581,12 @@
                         # Check if user passed a label instead of ID
                         all_models = model_registry.get_all_models(cli_name)
                         matching_label = next(
-<<<<<<< HEAD
-                            (entry for entry in all_models if entry.label == model_provided),
-                            None
-=======
                             (
                                 entry
                                 for entry in all_models
                                 if entry.label == model_provided
                             ),
                             None,
->>>>>>> 3530abdf
                         )
 
                         if matching_label:
@@ -736,13 +612,9 @@
             provided_model = participant.model
 
             if not provided_model:
-<<<<<<< HEAD
-                default_model = session_defaults.get(cli) or model_registry.get_default(cli)
-=======
                 default_model = session_defaults.get(cli) or model_registry.get_default(
                     cli
                 )
->>>>>>> 3530abdf
                 if not default_model:
                     raise ValueError(
                         f"No model provided for adapter '{cli}', and no default is configured."
@@ -755,20 +627,12 @@
                 # Check if model exists but is disabled (for operational visibility)
                 all_models = model_registry.get_all_models(cli)
                 all_ids = {e.id for e in all_models}
-<<<<<<< HEAD
-                
-=======
-
->>>>>>> 3530abdf
+
                 if provided_model in all_ids:
                     logger.warning(
                         f"User requested disabled model '{provided_model}' for adapter '{cli}'"
                     )
-<<<<<<< HEAD
-                
-=======
-
->>>>>>> 3530abdf
+
                 allowed = sorted(model_registry.allowed_ids(cli))
                 if allowed:
                     raise ValueError(
@@ -776,70 +640,15 @@
                         f"Allowed models: {', '.join(allowed)}."
                     )
             # Ensure session default remains valid (e.g., config change)
-<<<<<<< HEAD
-            if participant.model and not model_registry.is_allowed(cli, participant.model):
-=======
             if participant.model and not model_registry.is_allowed(
                 cli, participant.model
             ):
->>>>>>> 3530abdf
                 allowed = sorted(model_registry.allowed_ids(cli))
                 if allowed:
                     raise ValueError(
                         f"Model '{participant.model}' is no longer allowlisted for adapter '{cli}'. "
                         f"Allowed models: {', '.join(allowed)}."
                     )
-<<<<<<< HEAD
-
-        # Execute deliberation
-        result = await engine.execute(request)
-        logger.info(
-            f"Deliberation complete: {result.rounds_completed} rounds, status: {result.status}"
-        )
-
-        # Truncate full_debate for MCP response if needed (to avoid token limit)
-        max_rounds = getattr(config, "mcp", {}).get("max_rounds_in_response", 3)
-        result_dict = result.model_dump()
-
-        if len(result.full_debate) > max_rounds:
-            total_rounds = len(result.full_debate)
-            # Convert RoundResponse objects to dicts for the truncated slice
-            result_dict["full_debate"] = [
-                r.model_dump() if hasattr(r, "model_dump") else r
-                for r in result.full_debate[-max_rounds:]
-            ]
-            result_dict["full_debate_truncated"] = True
-            result_dict["total_rounds"] = total_rounds
-            logger.info(
-                f"Truncated full_debate from {total_rounds} to last {max_rounds} rounds for MCP response"
-            )
-        else:
-            result_dict["full_debate_truncated"] = False
-
-        # Summarize tool_executions for MCP response (full detail is in transcript)
-        if result_dict.get("tool_executions"):
-            tools_by_round: dict[int, int] = {}
-            tools_by_type: dict[str, int] = {}
-            tool_summary = {
-                "total_tools_executed": len(result_dict["tool_executions"]),
-                "tools_by_round": tools_by_round,
-                "tools_by_type": tools_by_type,
-            }
-
-            for execution in result_dict["tool_executions"]:
-                # Count by round
-                round_num = execution.get("round_number", 0)
-                tools_by_round[round_num] = tools_by_round.get(round_num, 0) + 1
-
-                # Count by tool type
-                tool_name = execution.get("request", {}).get("name", "unknown")
-                tools_by_type[tool_name] = tools_by_type.get(tool_name, 0) + 1
-
-            # Replace massive tool_executions array with compact summary
-            result_dict["tool_executions"] = tool_summary
-            result_dict["tool_executions_note"] = "Tool execution details available in transcript file"
-            logger.info(f"Summarized {tool_summary['total_tools_executed']} tool executions for MCP response")
-=======
 
         # Execute deliberation with MCP-level timeout protection
         mcp_timeout = config.mcp.response_timeout
@@ -906,7 +715,6 @@
             logger.info(
                 f"Summarized {tool_summary['total_tools_executed']} tool executions for MCP response"
             )
->>>>>>> 3530abdf
 
         # Serialize result
         result_json = json.dumps(result_dict, indent=2)
@@ -989,20 +797,12 @@
             # Check if model exists but is disabled (for operational visibility)
             all_models = model_registry.get_all_models(cli)
             all_ids = {e.id for e in all_models}
-<<<<<<< HEAD
-            
-=======
-
->>>>>>> 3530abdf
+
             if value in all_ids:
                 logger.warning(
                     f"User attempted to set disabled model '{value}' as session default for adapter '{cli}'"
                 )
-<<<<<<< HEAD
-            
-=======
-
->>>>>>> 3530abdf
+
             allowed = sorted(model_registry.allowed_ids(cli))
             raise ValueError(
                 f"Model '{value}' is not allowlisted for adapter '{cli}'. "
@@ -1038,36 +838,6 @@
         format_type = arguments.get("format", "summary")
 
         # Validate mutual exclusivity
-<<<<<<< HEAD
-        provided_params = sum([
-            bool(query_text),
-            bool(find_contradictions),
-            bool(decision_id)
-        ])
-
-        if provided_params == 0:
-            return [TextContent(
-                type="text",
-                text=json.dumps({
-                    "error": "Must provide one of: query_text, find_contradictions, or decision_id",
-                    "status": "failed"
-                }, indent=2)
-            )]
-
-        if provided_params > 1:
-            return [TextContent(
-                type="text",
-                text=json.dumps({
-                    "error": "Only one of query_text, find_contradictions, or decision_id can be provided",
-                    "status": "failed",
-                    "provided": {
-                        "query_text": bool(query_text),
-                        "find_contradictions": bool(find_contradictions),
-                        "decision_id": bool(decision_id)
-                    }
-                }, indent=2)
-            )]
-=======
         provided_params = sum(
             [bool(query_text), bool(find_contradictions), bool(decision_id)]
         )
@@ -1104,7 +874,6 @@
                     ),
                 )
             ]
->>>>>>> 3530abdf
 
         # Helper function to format decision results based on format type
         def format_decision(decision, score=None):
@@ -1170,24 +939,14 @@
 
         if query_text:
             # Search similar decisions
-<<<<<<< HEAD
-            results = await engine.search_similar(query_text, limit=limit, threshold=threshold)
-=======
             results = await engine.search_similar(
                 query_text, limit=limit, threshold=threshold
             )
->>>>>>> 3530abdf
 
             # If empty, include diagnostics
             if not results:
                 diagnostics = engine.get_search_diagnostics(
-<<<<<<< HEAD
-                    query_text,
-                    limit=limit,
-                    threshold=threshold
-=======
                     query_text, limit=limit, threshold=threshold
->>>>>>> 3530abdf
                 )
 
                 result = {
@@ -1198,14 +957,7 @@
                         "total_decisions": diagnostics["total_decisions"],
                         "best_match_score": diagnostics["best_match_score"],
                         "near_misses": [
-<<<<<<< HEAD
-                            {
-                                "question": d.question,
-                                "score": round(s, 3)
-                            }
-=======
                             {"question": d.question, "score": round(s, 3)}
->>>>>>> 3530abdf
                             for d, s in diagnostics["near_misses"][:3]
                         ],
                         "suggested_threshold": diagnostics["suggested_threshold"],
@@ -1213,26 +965,14 @@
                             f"No results found above threshold {threshold}. "
                             f"Best match scored {diagnostics['best_match_score']:.3f}. "
                             f"Try threshold={diagnostics['suggested_threshold']:.2f} or use different keywords."
-<<<<<<< HEAD
-                        )
-                    }
-=======
                         ),
                     },
->>>>>>> 3530abdf
                 }
             else:
                 result = {
                     "type": "similar_decisions",
                     "count": len(results),
-<<<<<<< HEAD
-                    "results": [
-                        format_decision(r.decision, r.score)
-                        for r in results
-                    ],
-=======
                     "results": [format_decision(r.decision, r.score) for r in results],
->>>>>>> 3530abdf
                 }
 
         elif find_contradictions:
@@ -1346,8 +1086,6 @@
             "error": str(e),
             "error_type": type(e).__name__,
             "status": "failed",
-<<<<<<< HEAD
-=======
         }
         return [TextContent(type="text", text=json.dumps(error_response, indent=2))]
 
@@ -1406,7 +1144,6 @@
             "error": str(e),
             "error_type": type(e).__name__,
             "status": "failed",
->>>>>>> 3530abdf
         }
         return [TextContent(type="text", text=json.dumps(error_response, indent=2))]
 
