"""AI Counsel MCP Server.

This MCP server exposes 2 primary tools via the Model Context Protocol:
1. deliberate - Multi-round AI model deliberation
2. query_decisions - Query the decision graph memory (when enabled)

Additionally, during deliberation, AI models can invoke 4 internal tools via
TOOL_REQUEST markers (not directly exposed via MCP):
- read_file: Read file contents
- search_code: Search codebase with regex
- list_files: List files matching glob pattern
- run_command: Execute read-only commands

The internal tools are executed by the DeliberationEngine, not the MCP client.
"""
import asyncio
import json
import logging
import sys
from pathlib import Path
from typing import Optional

from mcp.server import Server
from mcp.server.stdio import stdio_server
from mcp.types import TextContent, Tool

from adapters import create_adapter
from decision_graph.storage import DecisionGraphStorage
from deliberation.engine import DeliberationEngine
from deliberation.query_engine import QueryEngine
from models.config import AdapterConfig, CLIToolConfig, load_config
from models.model_registry import ModelRegistry
from models.schema import DeliberateRequest

# Project directory (where server.py is located) - for config and logs
PROJECT_DIR = Path(__file__).parent.absolute()
# Working directory (where server was started from) - for transcripts
WORK_DIR = Path.cwd()

# Configure logging to file in project directory
log_file = PROJECT_DIR / "mcp_server.log"
logging.basicConfig(
    level=logging.INFO,
    format="%(asctime)s - %(name)s - %(levelname)s - %(message)s",
    handlers=[
        logging.FileHandler(log_file),
        logging.StreamHandler(sys.stderr),  # Explicitly use stderr
    ],
)
logger = logging.getLogger(__name__)


# Initialize server
app = Server("ai-counsel")


# Load configuration from project directory
try:
    config_path = PROJECT_DIR / "config.yaml"
    logger.info(f"Loading config from: {config_path}")
    config = load_config(str(config_path))
    logger.info("Configuration loaded successfully")
except Exception as e:
    logger.error(f"Failed to load config: {e}", exc_info=True)
    raise


model_registry = ModelRegistry(config)
session_defaults: dict[str, str] = {}


# Create adapters - prefer new 'adapters' section, fallback to legacy 'cli_tools'
adapters = {}
adapter_sources: list[tuple[str, dict[str, CLIToolConfig | AdapterConfig]]] = []

# Try new adapters section first (preferred)
if hasattr(config, "adapters") and config.adapters:
    adapter_sources.append(("adapters", config.adapters))  # type: ignore[arg-type]

# Fallback to legacy cli_tools for backward compatibility
if hasattr(config, "cli_tools") and config.cli_tools:
    adapter_sources.append(("cli_tools", config.cli_tools))  # type: ignore[arg-type]

for source_name, adapter_configs in adapter_sources:
    for cli_name, cli_config in adapter_configs.items():
        # Skip if already loaded from preferred source
        if cli_name in adapters:
            logger.debug(
                f"Adapter '{cli_name}' already loaded from preferred source, skipping {source_name}"
            )
            continue

        try:
            adapters[cli_name] = create_adapter(cli_name, cli_config)
            logger.info(f"Initialized adapter: {cli_name} (from {source_name})")
        except Exception as e:
            logger.error(f"Failed to create adapter for {cli_name}: {e}")


# Create engine with config for convergence detection
engine = DeliberationEngine(adapters=adapters, config=config, server_dir=WORK_DIR)


CLI_TITLES = {
    "claude": "Claude (Anthropic)",
    "codex": "Codex (OpenAI)",
    "droid": "Droid Adapter",
    "gemini": "Gemini (Google)",
    "llamacpp": "llama.cpp",
    "ollama": "Ollama",
    "lmstudio": "LM Studio",
    "openrouter": "OpenRouter",
}


def _build_participant_variants() -> list[dict]:
    """Construct JSON schema variants for participants per adapter."""

    variants: list[dict] = []
    all_clis = [
        "claude",
        "codex",
        "droid",
        "gemini",
        "llamacpp",
        "ollama",
        "lmstudio",
        "openrouter",
    ]

    for cli in all_clis:
        model_entries = model_registry.list_for_adapter(cli)
        model_schema: dict

        if model_entries:
            any_of: list[dict] = []
            default_id: Optional[str] = None
            for entry in model_entries:
                title = entry.label
                if entry.tier:
                    title = f"{title} ({entry.tier})"
                option = {"const": entry.id, "title": title}
                if entry.note:
                    option["description"] = entry.note
                any_of.append(option)
                if entry.default and default_id is None:
                    default_id = entry.id

            any_of.append(
                {
                    "type": "null",
                    "title": "Use session default",
                    "description": "Leave blank or select null to use the session or recommended default",
                }
            )

            model_schema = {
                "type": ["string", "null"],
                "anyOf": any_of,
                "description": "Model identifier for this adapter",
            }
            if default_id:
                model_schema["default"] = default_id
        else:
            model_schema = {
                "type": ["string", "null"],
                "description": "Model identifier (free-form for this adapter)",
            }

        variant = {
            "type": "object",
            "properties": {
                "cli": {
                    "type": "string",
                    "const": cli,
                    "title": CLI_TITLES.get(cli, cli.title()),
                    "description": "Adapter to use (CLI tools or HTTP services)",
                },
                "model": model_schema,
            },
            "required": ["cli"],
            "additionalProperties": False,
        }
        variants.append(variant)

    return variants


def _build_set_session_schema() -> dict:
    """Construct schema for the set_session_models tool."""

    properties: dict[str, dict] = {}
    for cli, entries in model_registry.list().items():
        any_of = []
        default_id = None
        for entry in entries:
            title = entry.get("label", entry.get("id", ""))
            tier = entry.get("tier")
            if tier:
                title = f"{title} ({tier})"
            option = {"const": entry["id"], "title": title}
            note = entry.get("note")
            if note:
                option["description"] = note
            any_of.append(option)
            if entry.get("default") and default_id is None:
                default_id = entry["id"]

        any_of.append(
            {
                "type": "null",
                "title": "Clear session default",
                "description": "Remove the session override for this adapter",
            }
        )

        schema: dict = {
            "type": ["string", "null"],
            "anyOf": any_of,
            "description": f"Override the default model used for the {cli} adapter",
        }
        if default_id:
            schema["default"] = default_id

        properties[cli] = schema

    return {
        "type": "object",
        "properties": properties,
        "additionalProperties": False,
        "description": "Set or clear session-scoped model overrides by adapter",
    }


@app.list_tools()
async def list_tools() -> list[Tool]:
    """List available MCP tools."""

    participant_variants = _build_participant_variants()

    deliberate_tool = Tool(
        name="deliberate",
        description=(
            "Initiate deliberative consensus where AI models debate across multiple rounds. "
            "Models see each other's responses and adapt their reasoning. Supports CLI tools "
            "(claude, codex, droid, gemini, llamacpp) and HTTP services (ollama, lmstudio, openrouter)."
        ),
        inputSchema={
            "type": "object",
            "properties": {
                "question": {
                    "type": "string",
                    "description": "The question or proposal for the models to deliberate on",
                    "minLength": 10,
                },
                "participants": {
                    "type": "array",
                    "items": {"oneOf": participant_variants},
                    "minItems": 2,
                    "description": "List of AI participants (minimum 2)",
                },
                "rounds": {
                    "type": "integer",
                    "minimum": 1,
                    "maximum": 5,
                    "default": 2,
                    "description": "Number of deliberation rounds (1-5)",
                },
                "mode": {
                    "type": "string",
                    "enum": ["quick", "conference"],
                    "default": "quick",
                    "description": "quick = single round opinions, conference = multi-round deliberation",
                },
                "context": {
                    "type": "string",
                    "description": "Optional additional context (code snippets, requirements, etc.)",
                },
            },
            "required": ["question", "participants"],
        },
    )

    tools: list[Tool] = [deliberate_tool]

    tools.append(
        Tool(
<<<<<<< HEAD
            name="deliberate",
            description=(
                "Initiate true deliberative consensus where AI models debate and "
                "refine positions across multiple rounds. Models see each other's "
                "responses and can adjust their reasoning. Supports both CLI tools "
                "(claude, codex, droid, gemini, llamacpp) and HTTP services (ollama, lmstudio, openrouter). "
                "Use for critical decisions, architecture choices, or complex technical debates.\n\n"

                "## Evidence-Based Deliberation\n\n"
                "Models can query actual code, files, and data during deliberation to ground "
                "decisions in reality. Use TOOL_REQUEST markers to invoke tools:\n\n"
                "TOOL_REQUEST: {\"name\": \"read_file\", \"arguments\": {\"path\": \"/path/to/file.py\"}}\n\n"
                "Supported tools:\n"
                "- read_file: Read file contents (max 1MB)\n"
                "- search_code: Search for regex patterns in codebase\n"
                "- list_files: List files matching glob pattern\n"
                "- run_command: Execute safe read-only commands (ls, git, grep, etc.)\n\n"
                "Tool results are visible to all models in subsequent rounds.\n\n"

                "## Example Usage\n\n"
                "Question: 'Should we use PostgreSQL or SQLite?'\n"
                "Model A requests: TOOL_REQUEST: {\"name\": \"search_code\", \"arguments\": {\"pattern\": \"database\", \"path\": \".\"}}\n"
                "Tool returns: Current DB usage, query patterns, data volume\n"
                "Models deliberate based on actual evidence, not assumptions.\n\n"

                "Example participants:\n"
                '  [{"cli": "claude", "model": "sonnet"}, '
                '{"cli": "llamacpp", "model": "/path/to/llama-2-7b.Q4_K_M.gguf"}]\n\n'
                "Recommended models by adapter:\n"
                "  - claude: 'sonnet', 'opus', 'haiku'\n"
                "  - codex: 'gpt-5-codex', 'o3'\n"
                "  - droid: 'claude-sonnet-4-5-20250929', 'gpt-5-codex'\n"
                "  - gemini: 'gemini-2.5-pro'\n"
                "  - llamacpp: '/path/to/model.gguf' (path to local .gguf model file)\n"
                "  - ollama: 'llama2', 'mistral', 'codellama', 'qwen'\n"
                "  - lmstudio: 'local-model' (model names vary based on loaded models)\n"
                "  - openrouter: 'anthropic/claude-3.5-sonnet', 'openai/gpt-4' (requires API key)"
            ),
=======
            name="list_models",
            description="Return the allowlisted model options for each adapter.",
>>>>>>> b2170b93
            inputSchema={
                "type": "object",
                "properties": {
                    "adapter": {
                        "type": "string",
                        "description": "Optional adapter name to filter the response",
                    }
                },
                "additionalProperties": False,
            },
        )
    )

    tools.append(
        Tool(
            name="set_session_models",
            description=(
                "Set session-scoped default models by adapter. Pass null to clear an override."
            ),
            inputSchema=_build_set_session_schema(),
        )
    )

    if (
        hasattr(config, "decision_graph")
        and config.decision_graph
        and config.decision_graph.enabled
    ):
        tools.append(
            Tool(
                name="query_decisions",
                description=(
                    "Search and analyze past deliberations in the decision graph memory. "
                    "Find similar decisions, identify contradictions, or trace decision evolution."
                ),
                inputSchema={
                    "type": "object",
                    "properties": {
                        "query_text": {
                            "type": "string",
                            "description": "Query text to search for similar decisions",
                        },
                        "find_contradictions": {
                            "type": "boolean",
                            "default": False,
                            "description": "Find contradictions in decision history instead of searching",
                        },
                        "decision_id": {
                            "type": "string",
                            "description": "Trace evolution of a specific decision by ID",
                        },
                        "limit": {
                            "type": "integer",
                            "default": 5,
                            "minimum": 1,
                            "maximum": 20,
                            "description": "Maximum number of results to return",
                        },
                        "format": {
                            "type": "string",
                            "enum": ["summary", "detailed", "json"],
                            "default": "summary",
                            "description": "Output format",
                        },
                    },
                },
            )
        )

    return tools


@app.call_tool()
async def call_tool(name: str, arguments: dict) -> list[TextContent]:
    """
    Handle tool calls from MCP client.

    Args:
        name: Tool name ("deliberate", "list_models", "set_session_models", "query_decisions")
        arguments: Tool arguments as dict

    Returns:
        List of TextContent with JSON response
    """
    logger.info(f"Tool call received: {name} with arguments: {arguments}")

    if name == "list_models":
        return await handle_list_models(arguments)
    if name == "set_session_models":
        return await handle_set_session_models(arguments)
    if name == "query_decisions":
        return await handle_query_decisions(arguments)
    elif name != "deliberate":
        error_msg = f"Unknown tool: {name}"
        logger.error(error_msg)
        raise ValueError(error_msg)

    try:
        # Validate and parse request
        logger.info("Validating request parameters...")
        request = DeliberateRequest(**arguments)
        logger.info(
            f"Request validated. Starting deliberation: {request.question[:50]}..."
        )

        # Apply session defaults and allowlist validation
        for participant in request.participants:
            cli = participant.cli
            provided_model = participant.model

            if not provided_model:
                default_model = session_defaults.get(cli) or model_registry.get_default(cli)
                if not default_model:
                    raise ValueError(
                        f"No model provided for adapter '{cli}', and no default is configured."
                    )
                participant.model = default_model
                logger.info(
                    f"Using default model '{default_model}' for adapter '{cli}'."
                )
            elif not model_registry.is_allowed(cli, provided_model):
                allowed = sorted(model_registry.allowed_ids(cli))
                if allowed:
                    raise ValueError(
                        f"Model '{provided_model}' is not allowlisted for adapter '{cli}'. "
                        f"Allowed models: {', '.join(allowed)}."
                    )
            # Ensure session default remains valid (e.g., config change)
            if participant.model and not model_registry.is_allowed(cli, participant.model):
                allowed = sorted(model_registry.allowed_ids(cli))
                if allowed:
                    raise ValueError(
                        f"Model '{participant.model}' is no longer allowlisted for adapter '{cli}'. "
                        f"Allowed models: {', '.join(allowed)}."
                    )

        # Execute deliberation
        result = await engine.execute(request)
        logger.info(
            f"Deliberation complete: {result.rounds_completed} rounds, status: {result.status}"
        )

        # Truncate full_debate for MCP response if needed (to avoid token limit)
        max_rounds = getattr(config, "mcp", {}).get("max_rounds_in_response", 3)
        result_dict = result.model_dump()

        if len(result.full_debate) > max_rounds:
            total_rounds = len(result.full_debate)
            # Convert RoundResponse objects to dicts for the truncated slice
            result_dict["full_debate"] = [
                r.model_dump() if hasattr(r, "model_dump") else r
                for r in result.full_debate[-max_rounds:]
            ]
            result_dict["full_debate_truncated"] = True
            result_dict["total_rounds"] = total_rounds
            logger.info(
                f"Truncated full_debate from {total_rounds} to last {max_rounds} rounds for MCP response"
            )
        else:
            result_dict["full_debate_truncated"] = False

        # Serialize result
        result_json = json.dumps(result_dict, indent=2)
        logger.info(f"Result serialized, length: {len(result_json)} chars")

        # Return result as TextContent
        response = [TextContent(type="text", text=result_json)]
        logger.info("Response prepared successfully")
        return response

    except Exception as e:
        logger.error(f"Error in deliberation: {type(e).__name__}: {e}", exc_info=True)
        error_response = {
            "error": str(e),
            "error_type": type(e).__name__,
            "status": "failed",
        }
        return [TextContent(type="text", text=json.dumps(error_response, indent=2))]


async def handle_list_models(arguments: dict) -> list[TextContent]:
    """Return allowlisted models, optionally filtered by adapter."""

    adapter = arguments.get("adapter")
    catalog = model_registry.list()
    response: dict

    if adapter:
        models = catalog.get(adapter, [])
        response = {
            "adapter": adapter,
            "models": models,
            "recommended_default": model_registry.get_default(adapter),
            "session_default": session_defaults.get(adapter),
        }
    else:
        recommended_defaults = {
            cli: model_registry.get_default(cli) for cli in catalog.keys()
        }
        response = {
            "models": catalog,
            "recommended_defaults": recommended_defaults,
            "session_defaults": dict(session_defaults),
        }

    return [TextContent(type="text", text=json.dumps(response, indent=2))]


async def handle_set_session_models(arguments: dict) -> list[TextContent]:
    """Set or clear session-scoped default models."""

    updates: dict[str, Optional[str]] = {}

    if not arguments:
        return [
            TextContent(
                type="text",
                text=json.dumps(
                    {
                        "status": "no-op",
                        "message": "No adapters provided; session defaults unchanged.",
                        "session_defaults": session_defaults,
                    },
                    indent=2,
                ),
            )
        ]

    for cli, value in arguments.items():
        if cli not in model_registry.adapters():
            raise ValueError(
                f"Adapter '{cli}' is not managed by the model registry and cannot be overridden."
            )
        if value is None:
            session_defaults.pop(cli, None)
            updates[cli] = None
            continue

        if not model_registry.is_allowed(cli, value):
            allowed = sorted(model_registry.allowed_ids(cli))
            raise ValueError(
                f"Model '{value}' is not allowlisted for adapter '{cli}'. "
                f"Allowed models: {', '.join(allowed)}."
            )

        session_defaults[cli] = value
        updates[cli] = value

    response = {
        "status": "updated",
        "updates": updates,
        "session_defaults": dict(session_defaults),
    }
    return [TextContent(type="text", text=json.dumps(response, indent=2))]


async def handle_query_decisions(arguments: dict) -> list[TextContent]:
    """Handle query_decisions tool call."""
    try:
        db_path = Path(getattr(config.decision_graph, "db_path", "decision_graph.db"))
        # Make db_path absolute - if relative, resolve from project directory
        if not db_path.is_absolute():
            db_path = PROJECT_DIR / db_path
        storage = DecisionGraphStorage(str(db_path))
        engine = QueryEngine(storage)

        query_text = arguments.get("query_text")
        find_contradictions = arguments.get("find_contradictions", False)
        decision_id = arguments.get("decision_id")
        limit = arguments.get("limit", 5)
        format_type = arguments.get("format", "summary")

        # Validate mutual exclusivity
        provided_params = sum([
            bool(query_text),
            bool(find_contradictions),
            bool(decision_id)
        ])

        if provided_params == 0:
            return [TextContent(
                type="text",
                text=json.dumps({
                    "error": "Must provide one of: query_text, find_contradictions, or decision_id",
                    "status": "failed"
                }, indent=2)
            )]

        if provided_params > 1:
            return [TextContent(
                type="text",
                text=json.dumps({
                    "error": "Only one of query_text, find_contradictions, or decision_id can be provided",
                    "status": "failed",
                    "provided": {
                        "query_text": bool(query_text),
                        "find_contradictions": bool(find_contradictions),
                        "decision_id": bool(decision_id)
                    }
                }, indent=2)
            )]

        # Helper function to format decision results based on format type
        def format_decision(decision, score=None):
            """Format a decision based on the requested format type."""
            if format_type == "detailed":
                # Detailed format includes all available fields
                formatted = {
                    "id": decision.id,
                    "question": decision.question,
                    "consensus": decision.consensus,
                    "participants": decision.participants,
                    "timestamp": decision.timestamp,
                }
                if score is not None:
                    formatted["score"] = score
                # Include stances if available
                if hasattr(decision, "stances") and decision.stances:
                    formatted["stances"] = [
                        {
                            "participant": s.participant,
                            "position": s.position,
                            "confidence": getattr(s, "confidence", None),
                            "rationale": getattr(s, "rationale", None),
                        }
                        for s in decision.stances
                    ]
                return formatted
            elif format_type == "json":
                # JSON format returns full object representation
                formatted = {
                    "id": decision.id,
                    "question": decision.question,
                    "consensus": decision.consensus,
                    "participants": decision.participants,
                    "timestamp": decision.timestamp,
                }
                if score is not None:
                    formatted["score"] = score
                if hasattr(decision, "stances") and decision.stances:
                    formatted["stances"] = [
                        {
                            "participant": s.participant,
                            "position": s.position,
                            "confidence": getattr(s, "confidence", None),
                            "rationale": getattr(s, "rationale", None),
                        }
                        for s in decision.stances
                    ]
                return formatted
            else:
                # Summary format (default) - minimal fields
                formatted = {
                    "id": decision.id,
                    "question": decision.question,
                    "consensus": decision.consensus,
                    "participants": decision.participants,
                }
                if score is not None:
                    formatted["score"] = score
                return formatted

        result = None

        if query_text:
            # Search similar decisions
            results = await engine.search_similar(query_text, limit=limit)
            result = {
                "type": "similar_decisions",
                "count": len(results),
                "results": [
                    format_decision(r.decision, r.score)
                    for r in results
                ],
            }

        elif find_contradictions:
            # Find contradictions
            contradictions = await engine.find_contradictions()
            # Format contradictions based on format type
            if format_type == "detailed":
                result = {
                    "type": "contradictions",
                    "count": len(contradictions),
                    "results": [
                        {
                            "decision_id_1": c.decision_id_1,
                            "decision_id_2": c.decision_id_2,
                            "question_1": c.question_1,
                            "question_2": c.question_2,
                            "severity": c.severity,
                            "description": c.description,
                            "similarity_score": getattr(c, "similarity_score", None),
                        }
                        for c in contradictions
                    ],
                }
            else:
                result = {
                    "type": "contradictions",
                    "count": len(contradictions),
                    "results": [
                        {
                            "decision_id_1": c.decision_id_1,
                            "decision_id_2": c.decision_id_2,
                            "question_1": c.question_1,
                            "question_2": c.question_2,
                            "severity": c.severity,
                            "description": c.description,
                        }
                        for c in contradictions
                    ],
                }

        elif decision_id:
            # Trace evolution
            timeline = await engine.trace_evolution(decision_id, include_related=True)
            if format_type == "detailed":
                result = {
                    "type": "evolution",
                    "decision_id": timeline.decision_id,
                    "question": timeline.question,
                    "consensus": timeline.consensus,
                    "status": timeline.status,
                    "participants": timeline.participants,
                    "timestamp": getattr(timeline, "timestamp", None),
                    "rounds": len(timeline.rounds),
                    "related_decisions": timeline.related_decisions[:3],
                }
            else:
                result = {
                    "type": "evolution",
                    "decision_id": timeline.decision_id,
                    "question": timeline.question,
                    "consensus": timeline.consensus,
                    "status": timeline.status,
                    "participants": timeline.participants,
                    "rounds": len(timeline.rounds),
                    "related_decisions": timeline.related_decisions[:3],
                }

        return [TextContent(type="text", text=json.dumps(result, indent=2))]

    except Exception as e:
        logger.error(
            f"Error in query_decisions: {type(e).__name__}: {e}", exc_info=True
        )
        error_response = {
            "error": str(e),
            "error_type": type(e).__name__,
            "status": "failed",
        }
        return [TextContent(type="text", text=json.dumps(error_response, indent=2))]


async def main():
    """Run the MCP server."""
    logger.info("Starting AI Counsel MCP Server...")
    async with stdio_server() as (read_stream, write_stream):
        await app.run(read_stream, write_stream, app.create_initialization_options())


if __name__ == "__main__":
    asyncio.run(main())<|MERGE_RESOLUTION|>--- conflicted
+++ resolved
@@ -285,49 +285,8 @@
 
     tools.append(
         Tool(
-<<<<<<< HEAD
-            name="deliberate",
-            description=(
-                "Initiate true deliberative consensus where AI models debate and "
-                "refine positions across multiple rounds. Models see each other's "
-                "responses and can adjust their reasoning. Supports both CLI tools "
-                "(claude, codex, droid, gemini, llamacpp) and HTTP services (ollama, lmstudio, openrouter). "
-                "Use for critical decisions, architecture choices, or complex technical debates.\n\n"
-
-                "## Evidence-Based Deliberation\n\n"
-                "Models can query actual code, files, and data during deliberation to ground "
-                "decisions in reality. Use TOOL_REQUEST markers to invoke tools:\n\n"
-                "TOOL_REQUEST: {\"name\": \"read_file\", \"arguments\": {\"path\": \"/path/to/file.py\"}}\n\n"
-                "Supported tools:\n"
-                "- read_file: Read file contents (max 1MB)\n"
-                "- search_code: Search for regex patterns in codebase\n"
-                "- list_files: List files matching glob pattern\n"
-                "- run_command: Execute safe read-only commands (ls, git, grep, etc.)\n\n"
-                "Tool results are visible to all models in subsequent rounds.\n\n"
-
-                "## Example Usage\n\n"
-                "Question: 'Should we use PostgreSQL or SQLite?'\n"
-                "Model A requests: TOOL_REQUEST: {\"name\": \"search_code\", \"arguments\": {\"pattern\": \"database\", \"path\": \".\"}}\n"
-                "Tool returns: Current DB usage, query patterns, data volume\n"
-                "Models deliberate based on actual evidence, not assumptions.\n\n"
-
-                "Example participants:\n"
-                '  [{"cli": "claude", "model": "sonnet"}, '
-                '{"cli": "llamacpp", "model": "/path/to/llama-2-7b.Q4_K_M.gguf"}]\n\n'
-                "Recommended models by adapter:\n"
-                "  - claude: 'sonnet', 'opus', 'haiku'\n"
-                "  - codex: 'gpt-5-codex', 'o3'\n"
-                "  - droid: 'claude-sonnet-4-5-20250929', 'gpt-5-codex'\n"
-                "  - gemini: 'gemini-2.5-pro'\n"
-                "  - llamacpp: '/path/to/model.gguf' (path to local .gguf model file)\n"
-                "  - ollama: 'llama2', 'mistral', 'codellama', 'qwen'\n"
-                "  - lmstudio: 'local-model' (model names vary based on loaded models)\n"
-                "  - openrouter: 'anthropic/claude-3.5-sonnet', 'openai/gpt-4' (requires API key)"
-            ),
-=======
             name="list_models",
             description="Return the allowlisted model options for each adapter.",
->>>>>>> b2170b93
             inputSchema={
                 "type": "object",
                 "properties": {
