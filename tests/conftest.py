"""Pytest fixtures for all test modules."""
<<<<<<< HEAD
=======

>>>>>>> 3530abdf
from typing import Optional
from unittest.mock import AsyncMock

import pytest

from adapters.base import BaseCLIAdapter


class MockAdapter(BaseCLIAdapter):
    """Mock adapter for testing."""

    def __init__(self, name: str, timeout: int = 60):
        """Initialize mock adapter."""
        super().__init__(command=f"mock-{name}", args=[], timeout=timeout)
        self.name = name
        self.invoke_mock = AsyncMock()
        self.response_counter = 0
        # Set a default return value
        self._set_default_responses()

    def _set_default_responses(self):
        """Set sensible default responses for mock deliberations."""
        # Default response when no specific mock is configured
        # Use return_value instead of side_effect so tests can override easily
        default_response = "After careful analysis, I believe the proposed approach has merit. It addresses the core concerns while maintaining practical feasibility. The implementation timeline seems reasonable."
        self.invoke_mock.return_value = default_response
        self.response_counter = 0

    async def invoke(
<<<<<<< HEAD
        self, prompt: str, model: str, context: Optional[str] = None, is_deliberation: bool = True, working_directory: Optional[str] = None, reasoning_effort: Optional[str] = None
    ) -> str:
        """Mock invoke method."""
        result = await self.invoke_mock(prompt, model, context, is_deliberation, working_directory=working_directory, reasoning_effort=reasoning_effort)
=======
        self,
        prompt: str,
        model: str,
        context: Optional[str] = None,
        is_deliberation: bool = True,
        working_directory: Optional[str] = None,
        reasoning_effort: Optional[str] = None,
    ) -> str:
        """Mock invoke method."""
        result = await self.invoke_mock(
            prompt,
            model,
            context,
            is_deliberation,
            working_directory=working_directory,
            reasoning_effort=reasoning_effort,
        )
>>>>>>> 3530abdf
        self.response_counter += 1
        return result

    def parse_output(self, raw_output: str) -> str:
        """Mock parse_output method."""
        return raw_output.strip()


@pytest.fixture
def mock_adapters():
    """
    Create mock adapters for testing deliberation engine.

    Returns:
        dict: Dictionary of mock adapters by name
    """
    claude = MockAdapter("claude")
    codex = MockAdapter("codex")

    # Set default return values
    claude.invoke_mock.return_value = "Claude response"
    codex.invoke_mock.return_value = "Codex response"

    return {
        "claude": claude,
        "codex": codex,
    }


@pytest.fixture
def sample_config():
    """
    Sample configuration for testing.

    Returns:
        dict: Sample configuration dict
    """
    return {
        "defaults": {
            "mode": "quick",
            "rounds": 2,
            "max_rounds": 5,
            "timeout_per_round": 60,
        },
        "storage": {
            "transcripts_dir": "transcripts",
            "format": "markdown",
            "auto_export": True,
        },
        "deliberation": {
            "convergence_threshold": 0.8,
            "enable_convergence_detection": True,
        },
    }<|MERGE_RESOLUTION|>--- conflicted
+++ resolved
@@ -1,8 +1,5 @@
 """Pytest fixtures for all test modules."""
-<<<<<<< HEAD
-=======
 
->>>>>>> 3530abdf
 from typing import Optional
 from unittest.mock import AsyncMock
 
@@ -32,12 +29,6 @@
         self.response_counter = 0
 
     async def invoke(
-<<<<<<< HEAD
-        self, prompt: str, model: str, context: Optional[str] = None, is_deliberation: bool = True, working_directory: Optional[str] = None, reasoning_effort: Optional[str] = None
-    ) -> str:
-        """Mock invoke method."""
-        result = await self.invoke_mock(prompt, model, context, is_deliberation, working_directory=working_directory, reasoning_effort=reasoning_effort)
-=======
         self,
         prompt: str,
         model: str,
@@ -55,7 +46,6 @@
             working_directory=working_directory,
             reasoning_effort=reasoning_effort,
         )
->>>>>>> 3530abdf
         self.response_counter += 1
         return result
 
